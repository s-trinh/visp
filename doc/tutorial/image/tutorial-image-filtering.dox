/**

\page tutorial-image-filtering Tutorial: Image filtering
\tableofcontents

This tutorial supposes that you have followed the \ref tutorial-getting-started.

\section intro_img_filtering Introduction

In this tutorial you will learn how to use ViSP filtering functions implemented in vpImageFilter class.

All the material (source code and images) described in this tutorial is part of ViSP source code and could be downloaded using the following command:

\code
$ svn export https://github.com/lagadic/visp.git/trunk/tutorial/image
\endcode

Let us consider the following source code that comes from tutorial-image-filter.cpp.

\include tutorial-image-filter.cpp

Once build, you should have \c tutorial-image-filter binary. It shows how to apply different filters on an input image. Here we will consider monkey.pgm as input image.

\image html img-monkey-gray.png

To see the resulting filtered images, just run:

\code
./tutorial-image-filter monkey.pgm
\endcode

The following sections give a line by line explanation of the source code dedicated to image filtering capabilities.

\section blur Gaussian blur

Monkey input image is read from disk and is stored in  \c I which is a gray level image declared as

\snippet tutorial-image-filter.cpp vpImage construction

To apply a Gaussian blur to this image we first have to declare a resulting floating-point image \c F. Then the blurred image could be obtained using the default Gaussian filter:

\snippet tutorial-image-filter.cpp Gaussian blur

The resulting image is the following:

\image html img-monkey-blured-default.png

It is also possible to specify the Gaussian filter kernel size and the Gaussian standard deviation (sigma) using:

\code
vpImageFilter::gaussianBlur(I, F, 7, 2); // Kernel size: 7, sigma: 2
\endcode

We thus obtain the following image:

\image html img-monkey-blured-var2.png

\section gradient Gradients computation

To compute the gradients or the spatial derivative along X use:

\snippet tutorial-image-filter.cpp Gradients x

Gradients along Y could be obtained using:

\snippet tutorial-image-filter.cpp Gradients y

The resulting floating-point images \c dIx, \c dIy are the following:

\image html img-monkey-dIxy.png

\section canny Canny edge detector

Canny edge detector function relies on OpenCV if ViSP was build with OpenCV 2.1 or higher. Otherwise,
it relies on the ViSP implementation in vpCannyEdgeDetector class.

After the declaration of a new image container \c C, Canny edge detector is applied using:
\snippet tutorial-image-filter.cpp Canny

Where:
- 5: is the size of the Gaussian kernel used to blur the image before applying the Canny edge detector.
- -1.: is the upper threshold set in the program. Setting it to a negative value asks ViSP to compute automatically the lower and upper thresholds. Otherwise,
the lower threshold is set to be equal to one third of the upper threshold, following Canny’s recommendation.
- 3: is the size of the Sobel kernel used internally.

The resulting image \c C is the following:

\image html img-monkey-canny.png

\section convolution Convolution

To apply a convolution to an image, we first have to define a kernel.
For example, let us consider the 3x3 Sobel kernel defined in \c K.

\f[
{\bf K} = \left[ \begin{matrix}
<<<<<<< HEAD
\hline
1 & 0 & -1 \\
\hline
2 & 0 & -2 \\
\hline
1 & 0 & -1 \\
\hline
=======
1 & 0 & -1 \\
2 & 0 & -2 \\
1 & 0 & -1 \\
>>>>>>> 1ac0aae5
\end{matrix} \right]
\f]

\snippet tutorial-image-filter.cpp Convolution kernel

After the declaration of a new floating-point image \c Gx, the convolution is obtained using:
\snippet tutorial-image-filter.cpp Convolution

The content of the filtered image \c Gx is the following.

\image html img-monkey-sobel.png

\section pyramid Gaussian image pyramid

To construct a pyramid of Gaussian filtered images as a vector of images implemented in \c pyr[] you may use:
\snippet tutorial-image-filter.cpp Gaussian pyramid

The content of \c pyr[0], \c pyr[1], \c pyr[2] is the following:
\image html img-monkey-pyr.png

\section img_filtering_next Next tutorial
You are now ready to see the next \ref tutorial-tracking-blob.

*/<|MERGE_RESOLUTION|>--- conflicted
+++ resolved
@@ -94,19 +94,9 @@
 
 \f[
 {\bf K} = \left[ \begin{matrix}
-<<<<<<< HEAD
-\hline
-1 & 0 & -1 \\
-\hline
-2 & 0 & -2 \\
-\hline
-1 & 0 & -1 \\
-\hline
-=======
 1 & 0 & -1 \\
 2 & 0 & -2 \\
 1 & 0 & -1 \\
->>>>>>> 1ac0aae5
 \end{matrix} \right]
 \f]
 
