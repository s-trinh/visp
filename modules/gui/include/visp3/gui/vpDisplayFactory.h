/****************************************************************************
 *
 * ViSP, open source Visual Servoing Platform software.
 * Copyright (C) 2005 - 2024 by Inria. All rights reserved.
 *
 * This software is free software; you can redistribute it and/or modify
 * it under the terms of the GNU General Public License as published by
 * the Free Software Foundation; either version 2 of the License, or
 * (at your option) any later version.
 * See the file LICENSE.txt at the root directory of this source
 * distribution for additional information about the GNU GPL.
 *
 * For using ViSP with software that can not be combined with the GNU
 * GPL, please contact Inria about acquiring a ViSP Professional
 * Edition License.
 *
 * See https://visp.inria.fr for more information.
 *
 * This software was developed at:
 * Inria Rennes - Bretagne Atlantique
 * Campus Universitaire de Beaulieu
 * 35042 Rennes Cedex
 * France
 *
 * If you have questions regarding the use of this file, please contact
 * Inria at visp@inria.fr
 *
 * This file is provided AS IS with NO WARRANTY OF ANY KIND, INCLUDING THE
 * WARRANTY OF DESIGN, MERCHANTABILITY AND FITNESS FOR A PARTICULAR PURPOSE.
 *
 * Description:
 * Display Factory
 */

#ifndef VP_DISPLAY_FACTORY_H
#define VP_DISPLAY_FACTORY_H

#include <visp3/core/vpConfig.h>
#include <visp3/core/vpDisplay.h>
#include <visp3/gui/vpDisplayD3D.h>
#include <visp3/gui/vpDisplayGDI.h>
#include <visp3/gui/vpDisplayGTK.h>
#include <visp3/gui/vpDisplayOpenCV.h>
#include <visp3/gui/vpDisplayX.h>

#if (VISP_CXX_STANDARD >= VISP_CXX_STANDARD_11)
#include <memory>
#endif

BEGIN_VISP_NAMESPACE
/**
 * \ingroup group_gui_display
*/
namespace vpDisplayFactory
{
/**
 * \brief Return a newly allocated vpDisplay specialization
 * if a GUI library is available or nullptr otherwise.
 *
 * \return A newly allocated vpDisplay specialization
 * if a GUI library is available or nullptr otherwise.
 */
vpDisplay *allocateDisplay()
{
#if defined(VISP_HAVE_DISPLAY)
#ifdef VISP_HAVE_X11
  return new vpDisplayX();
#elif defined(VISP_HAVE_D3D9)
  return new vpDisplayD3D();
#elif defined(VISP_HAVE_GDI)
  return new vpDisplayGDI();
#elif defined(VISP_HAVE_GTK)
  return new vpDisplayGTK();
#elif defined(HAVE_OPENCV_HIGHGUI)
  return new vpDisplayOpenCV();
#endif
#else
  return nullptr;
#endif
}

/**
 * \brief Return a newly allocated vpDisplay specialization initialized with \b I
 * if a GUI library is available or nullptr otherwise.
 *
 * \tparam T : Any type that an image can handle and that can be displayed.
 * \param[in] I : The image the display must be initialized with.
 * \param[in] winx : The horizontal position of the display on the screen.
 * \param[in] winy : The vertical position of the display on the screen.
 * \param[in] title : The title of the display.
 * \param[in] scaleType : If this parameter is set to:
 * - vpDisplay::SCALE_AUTO, the display size is adapted to ensure the image is fully displayed in the screen;
 * - vpDisplay::SCALE_DEFAULT or vpDisplay::SCALE_1, the display size is the same than the image size.
 * - vpDisplay::SCALE_2, the display size is down scaled by 2 along the lines and the columns.
 * - vpDisplay::SCALE_3, the display size is down scaled by 3 along the lines and the columns.
 * - vpDisplay::SCALE_4, the display size is down scaled by 4 along the lines and the columns.
 * - vpDisplay::SCALE_5, the display size is down scaled by 5 along the lines and the columns.
 *
 * \return A newly allocated vpDisplay specialization initialized with \b I
 * if a GUI library is available or nullptr otherwise.
 * \warning The user must free the memory when the display is not used anymore.
 */
template<typename T>
vpDisplay *allocateDisplay(vpImage<T> &I, const int winx = -1, const int winy = -1, const std::string title = "",
                           const vpDisplay::vpScaleType &scaleType = vpDisplay::SCALE_DEFAULT)
{
#if defined(VISP_HAVE_DISPLAY)
#ifdef VISP_HAVE_X11
  return new vpDisplayX(I, winx, winy, title, scaleType);
#elif defined(VISP_HAVE_GDI)
  return new vpDisplayGDI(I, winx, winy, title, scaleType);
#elif defined(HAVE_OPENCV_HIGHGUI)
  return new vpDisplayOpenCV(I, winx, winy, title, scaleType);
#elif defined(VISP_HAVE_GTK)
  return new vpDisplayGTK(I, winx, winy, title, scaleType);
#elif defined(VISP_HAVE_D3D9)
  return new vpDisplayD3D(I, winx, winy, title, scaleType);
#endif
#else
  (void)I;
  return nullptr;
#endif
}

#if (VISP_CXX_STANDARD >= VISP_CXX_STANDARD_11)
/**
 * \brief Return a smart pointer vpDisplay specialization initialized with \b I
 * if a GUI library is available or nullptr otherwise.
 *
 * \tparam T : Any type that an image can handle and that can be displayed.
 * \param[in] I : The image the display must be initialized with.
 * \param[in] winx : The horizontal position of the display on the screen.
 * \param[in] winy : The vertical position of the display on the screen.
 * \param[in] title : The title of the display.
 * \param[in] scaleType : If this parameter is set to:
 * - vpDisplay::SCALE_AUTO, the display size is adapted to ensure the image is fully displayed in the screen;
 * - vpDisplay::SCALE_DEFAULT or vpDisplay::SCALE_1, the display size is the same than the image size.
 * - vpDisplay::SCALE_2, the display size is down scaled by 2 along the lines and the columns.
 * - vpDisplay::SCALE_3, the display size is down scaled by 3 along the lines and the columns.
 * - vpDisplay::SCALE_4, the display size is down scaled by 4 along the lines and the columns.
 * - vpDisplay::SCALE_5, the display size is down scaled by 5 along the lines and the columns.
 *
 * \return A smart point pointing to a vpDisplay specialization initialized with \b I
 * if a GUI library is available or nullptr otherwise.
 */
template<typename T>
std::shared_ptr<vpDisplay> createDisplay()
{
#if defined(VISP_HAVE_DISPLAY)
#ifdef VISP_HAVE_X11
  return std::make_shared<vpDisplayX>();
#elif defined(VISP_HAVE_GDI)
  return std::make_shared<vpDisplayGDI>();
#elif defined(HAVE_OPENCV_HIGHGUI)
  return std::make_shared<vpDisplayOpenCV>();
#elif defined(VISP_HAVE_GTK)
  return std::make_shared<vpDisplayGTK>();
#elif defined(VISP_HAVE_D3D9)
  return std::make_shared<vpDisplayD3D>();
#endif
#else
<<<<<<< HEAD
  return std::shared_ptr<vpDisplay>(nullptr);
#endif
}

/**
 * \brief Return a smart pointer vpDisplay specialization initialized with \b I
 * if a GUI library is available or nullptr otherwise.
 *
 * \tparam T : Any type that an image can handle and that can be displayed.
 * \param[in] I : The image the display must be initialized with.
 * \param[in] winx : The horizontal position of the display on the screen.
 * \param[in] winy : The vertical position of the display on the screen.
 * \param[in] title : The title of the display.
 * \param[in] scaleType : If this parameter is set to:
 * - vpDisplay::SCALE_AUTO, the display size is adapted to ensure the image is fully displayed in the screen;
 * - vpDisplay::SCALE_DEFAULT or vpDisplay::SCALE_1, the display size is the same than the image size.
 * - vpDisplay::SCALE_2, the display size is down scaled by 2 along the lines and the columns.
 * - vpDisplay::SCALE_3, the display size is down scaled by 3 along the lines and the columns.
 * - vpDisplay::SCALE_4, the display size is down scaled by 4 along the lines and the columns.
 * - vpDisplay::SCALE_5, the display size is down scaled by 5 along the lines and the columns.
 *
 * \return A smart point pointing to a vpDisplay specialization initialized with \b I
 * if a GUI library is available or nullptr otherwise.
 */
template<typename T>
std::shared_ptr<vpDisplay> createDisplay(vpImage<T> &I, const int winx = -1, const int winy = -1,
                                         const std::string title = "", const vpDisplay::vpScaleType &scaleType = vpDisplay::SCALE_DEFAULT)
{
#if defined(VISP_HAVE_DISPLAY)
#ifdef VISP_HAVE_X11
  return std::make_shared<vpDisplayX>(I, winx, winy, title, scaleType);
#elif defined(VISP_HAVE_GDI)
  return std::make_shared<vpDisplayGDI>(I, winx, winy, title, scaleType);
#elif defined(HAVE_OPENCV_HIGHGUI)
  return std::make_shared<vpDisplayOpenCV>(I, winx, winy, title, scaleType);
#elif defined(VISP_HAVE_GTK)
  return std::make_shared<vpDisplayGTK>(I, winx, winy, title, scaleType);
#elif defined(VISP_HAVE_D3D9)
  return std::make_shared<vpDisplayD3D>(I, winx, winy, title, scaleType);
#endif
#else
  return std::shared_ptr<vpDisplay>(nullptr);
=======
  (void)I;
  (void)scale_type;
  return nullptr;
>>>>>>> a19b3c58
#endif
}
#endif

}
END_VISP_NAMESPACE
#endif<|MERGE_RESOLUTION|>--- conflicted
+++ resolved
@@ -118,11 +118,41 @@
 #endif
 #else
   (void)I;
+  (void)scale_type;
   return nullptr;
 #endif
 }
 
 #if (VISP_CXX_STANDARD >= VISP_CXX_STANDARD_11)
+/**
+ * \brief Return a smart pointer vpDisplay specialization initialized with \b I
+ * if a GUI library is available or nullptr otherwise.
+ *
+ * \tparam T : Any type that an image can handle and that can be displayed.
+ *
+ * \return A smart pointer pointing to a vpDisplay specialization initialized with \b I
+ * if a GUI library is available or nullptr otherwise.
+ */
+template<typename T>
+std::shared_ptr<vpDisplay> createDisplay()
+{
+#if defined(VISP_HAVE_DISPLAY)
+#ifdef VISP_HAVE_X11
+  return std::make_shared<vpDisplayX>();
+#elif defined(VISP_HAVE_GDI)
+  return std::make_shared<vpDisplayGDI>();
+#elif defined(HAVE_OPENCV_HIGHGUI)
+  return std::make_shared<vpDisplayOpenCV>();
+#elif defined(VISP_HAVE_GTK)
+  return std::make_shared<vpDisplayGTK>();
+#elif defined(VISP_HAVE_D3D9)
+  return std::make_shared<vpDisplayD3D>();
+#endif
+#else
+  return std::shared_ptr<vpDisplay>(nullptr);
+#endif
+}
+
 /**
  * \brief Return a smart pointer vpDisplay specialization initialized with \b I
  * if a GUI library is available or nullptr otherwise.
@@ -140,48 +170,7 @@
  * - vpDisplay::SCALE_4, the display size is down scaled by 4 along the lines and the columns.
  * - vpDisplay::SCALE_5, the display size is down scaled by 5 along the lines and the columns.
  *
- * \return A smart point pointing to a vpDisplay specialization initialized with \b I
- * if a GUI library is available or nullptr otherwise.
- */
-template<typename T>
-std::shared_ptr<vpDisplay> createDisplay()
-{
-#if defined(VISP_HAVE_DISPLAY)
-#ifdef VISP_HAVE_X11
-  return std::make_shared<vpDisplayX>();
-#elif defined(VISP_HAVE_GDI)
-  return std::make_shared<vpDisplayGDI>();
-#elif defined(HAVE_OPENCV_HIGHGUI)
-  return std::make_shared<vpDisplayOpenCV>();
-#elif defined(VISP_HAVE_GTK)
-  return std::make_shared<vpDisplayGTK>();
-#elif defined(VISP_HAVE_D3D9)
-  return std::make_shared<vpDisplayD3D>();
-#endif
-#else
-<<<<<<< HEAD
-  return std::shared_ptr<vpDisplay>(nullptr);
-#endif
-}
-
-/**
- * \brief Return a smart pointer vpDisplay specialization initialized with \b I
- * if a GUI library is available or nullptr otherwise.
- *
- * \tparam T : Any type that an image can handle and that can be displayed.
- * \param[in] I : The image the display must be initialized with.
- * \param[in] winx : The horizontal position of the display on the screen.
- * \param[in] winy : The vertical position of the display on the screen.
- * \param[in] title : The title of the display.
- * \param[in] scaleType : If this parameter is set to:
- * - vpDisplay::SCALE_AUTO, the display size is adapted to ensure the image is fully displayed in the screen;
- * - vpDisplay::SCALE_DEFAULT or vpDisplay::SCALE_1, the display size is the same than the image size.
- * - vpDisplay::SCALE_2, the display size is down scaled by 2 along the lines and the columns.
- * - vpDisplay::SCALE_3, the display size is down scaled by 3 along the lines and the columns.
- * - vpDisplay::SCALE_4, the display size is down scaled by 4 along the lines and the columns.
- * - vpDisplay::SCALE_5, the display size is down scaled by 5 along the lines and the columns.
- *
- * \return A smart point pointing to a vpDisplay specialization initialized with \b I
+ * \return A smart pointer pointing to a vpDisplay specialization initialized with \b I
  * if a GUI library is available or nullptr otherwise.
  */
 template<typename T>
@@ -202,11 +191,6 @@
 #endif
 #else
   return std::shared_ptr<vpDisplay>(nullptr);
-=======
-  (void)I;
-  (void)scale_type;
-  return nullptr;
->>>>>>> a19b3c58
 #endif
 }
 #endif
