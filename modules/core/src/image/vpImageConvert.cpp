--- conflicted
+++ resolved
@@ -655,7 +655,7 @@
 */
 void vpImageConvert::convert(const cv::Mat &src, vpImage<vpRGBa> &dest, bool flip)
 {
-  dest.resize((unsigned int)src.rows, (unsigned int)src.cols);
+dest.resize((unsigned int)src.rows, (unsigned int)src.cols);
 
   if (src.type() == CV_8UC4) {
     vpRGBa rgbaVal;
@@ -672,11 +672,10 @@
           dest[i][j] = rgbaVal;
       }
   } else if (src.type() == CV_8UC3) {
-    if (!flip) {
+    if (src.isContinuous() && !flip) {
       SimdBgrToRgba(src.data, src.cols, src.rows, src.step[0], reinterpret_cast<uint8_t*>(dest.bitmap),
                     dest.getWidth() * sizeof(vpRGBa), vpRGBa::alpha_default);
     } else {
-      //Cannot use BGRToRGBa since src may not be continuous
       vpRGBa rgbaVal;
       rgbaVal.A = vpRGBa::alpha_default;
       for (unsigned int i = 0; i < dest.getRows(); ++i) {
@@ -694,7 +693,7 @@
       }
     }
   } else if (src.type() == CV_8UC1) {
-    if (!flip) {
+    if (src.isContinuous() && !flip) {
       SimdGrayToBgra(src.data, src.cols, src.rows, src.step[0], reinterpret_cast<uint8_t*>(dest.bitmap),
                      dest.getWidth() * sizeof(vpRGBa), vpRGBa::alpha_default);
     } else {
@@ -755,12 +754,8 @@
 }
   \endcode
 */
-<<<<<<< HEAD
-void vpImageConvert::convert(const cv::Mat &src, vpImage<unsigned char> &dest, const bool flip,
+void vpImageConvert::convert(const cv::Mat &src, vpImage<unsigned char> &dest, bool flip,
                              unsigned int nThreads)
-=======
-void vpImageConvert::convert(const cv::Mat &src, vpImage<unsigned char> &dest, bool flip)
->>>>>>> ebd32d81
 {
   if (src.type() == CV_8UC1) {
     dest.resize((unsigned int)src.rows, (unsigned int)src.cols);
