--- conflicted
+++ resolved
@@ -134,14 +134,9 @@
   static void convert(const vpImage<vpRGBa> &src, IplImage *&dest);
   static void convert(const vpImage<unsigned char> &src, IplImage *&dest);
 #if VISP_HAVE_OPENCV_VERSION >= 0x020100
-<<<<<<< HEAD
-  static void convert(const cv::Mat &src, vpImage<vpRGBa> &dest, const bool flip = false);
-  static void convert(const cv::Mat &src, vpImage<unsigned char> &dest, const bool flip = false,
+  static void convert(const cv::Mat &src, vpImage<vpRGBa> &dest, bool flip = false);
+  static void convert(const cv::Mat &src, vpImage<unsigned char> &dest, bool flip = false,
                       unsigned int nThreads=0);
-=======
-  static void convert(const cv::Mat &src, vpImage<vpRGBa> &dest, bool flip = false);
-  static void convert(const cv::Mat &src, vpImage<unsigned char> &dest, bool flip = false);
->>>>>>> ebd32d81
   static void convert(const vpImage<vpRGBa> &src, cv::Mat &dest);
   static void convert(const vpImage<unsigned char> &src, cv::Mat &dest, bool copyData = true);
 #endif
