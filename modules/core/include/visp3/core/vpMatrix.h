--- conflicted
+++ resolved
@@ -156,48 +156,12 @@
 
   vpMatrix(vpMatrix &&A);
 
-<<<<<<< HEAD
-=======
-  //! C++11 list initialization: https://en.cppreference.com/w/cpp/language/list_initialization
->>>>>>> be3cd37f
   explicit vpMatrix(const std::initializer_list<double> &list) : vpArray2D<double>(list) { }
 
   explicit vpMatrix(unsigned int nrows, unsigned int ncols, const std::initializer_list<double> &list)
     : vpArray2D<double>(nrows, ncols, list) {}
 
   explicit vpMatrix(const std::initializer_list<std::initializer_list<double> > &lists) : vpArray2D<double>(lists) { }
-<<<<<<< HEAD
-=======
-
-  vpMatrix& operator=(const std::initializer_list<double> &list)
-  {
-    if (dsize != static_cast<unsigned int>(list.size())) {
-      resize(1, static_cast<unsigned int>(list.size()), false, false);
-    }
-
-    std::copy(list.begin(), list.end(), data);
-
-    return *this;
-  }
-
-  vpMatrix& operator=(const std::initializer_list<std::initializer_list<double> > &lists)
-  {
-    unsigned int nrows = static_cast<unsigned int>(lists.size()), ncols = 0;
-    for (auto& l : lists) {
-      if (static_cast<unsigned int>(l.size()) > ncols) {
-        ncols = static_cast<unsigned int>(l.size());
-      }
-    }
-
-    resize(nrows, ncols, false, false);
-    auto it = lists.begin();
-    for (unsigned int i = 0; i < rowNum; i++, ++it) {
-      std::copy(it->begin(), it->end(), rowPtrs[i]);
-    }
-
-    return *this;
-  }
->>>>>>> be3cd37f
 #endif
 
   vpMatrix& operator<<(double val)
