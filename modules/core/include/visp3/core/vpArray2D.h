--- conflicted
+++ resolved
@@ -124,7 +124,6 @@
   }
 
 #ifdef VISP_HAVE_CXX11
-<<<<<<< HEAD
   vpArray2D<Type>(vpArray2D<Type> &&A)
   {
     rowNum = A.rowNum;
@@ -140,19 +139,12 @@
     A.data = NULL;
   }
 
-=======
-  //! C++11 list initialization: https://en.cppreference.com/w/cpp/language/list_initialization
->>>>>>> be3cd37f
   explicit vpArray2D<Type>(const std::initializer_list<Type> &list) : vpArray2D<Type>()
   {
     resize(1, static_cast<unsigned int>(list.size()), false, false);
     std::copy(list.begin(), list.end(), data);
   }
 
-<<<<<<< HEAD
-=======
-  //! C++11 list initialization: https://en.cppreference.com/w/cpp/language/list_initialization
->>>>>>> be3cd37f
   explicit vpArray2D<Type>(unsigned int nrows, unsigned int ncols, const std::initializer_list<Type> &list)
     : rowNum(0), colNum(0), rowPtrs(NULL), dsize(0), data(NULL)
   {
@@ -182,37 +174,6 @@
       std::copy(it->begin(), it->end(), rowPtrs[i]);
     }
   }
-<<<<<<< HEAD
-=======
-
-  vpArray2D<Type> &operator=(const std::initializer_list<Type> &list)
-  {
-    if (dsize != static_cast<unsigned int>(list.size())) {
-      resize(1, static_cast<unsigned int>(list.size()), false, false);
-    }
-    std::copy(list.begin(), list.end(), data);
-
-    return *this;
-  }
-
-  vpArray2D<Type> &operator=(const std::initializer_list<std::initializer_list<Type> > &lists)
-  {
-    unsigned int nrows = static_cast<unsigned int>(lists.size()), ncols = 0;
-    for (auto& l : lists) {
-      if (static_cast<unsigned int>(l.size()) > ncols) {
-        ncols = static_cast<unsigned int>(l.size());
-      }
-    }
-
-    resize(nrows, ncols, false, false);
-    auto it = lists.begin();
-    for (unsigned int i = 0; i < rowNum; i++, ++it) {
-      std::copy(it->begin(), it->end(), rowPtrs[i]);
-    }
-
-    return *this;
-  }
->>>>>>> be3cd37f
 #endif
 
   /*!
@@ -343,29 +304,6 @@
 
   void reshape(unsigned int nrows, unsigned int ncols)
   {
-<<<<<<< HEAD
-    if (nrows * ncols != dsize) {
-      std::ostringstream oss;
-      oss << "Cannot reshape array of total size " << dsize
-          << " into shape (" << nrows << ", " << ncols << ")\n"
-          << "Use resize() instead.";
-      throw vpException(vpException::dimensionError, oss.str());
-    }
-
-    if (dsize == 0) {
-      resize(nrows, ncols, false, false);
-      return;
-    }
-
-    rowNum = nrows;
-    colNum = ncols;
-    rowPtrs = reinterpret_cast<Type **>(realloc(rowPtrs, nrows * sizeof(Type *)));
-
-    // Update rowPtrs
-    Type **t_ = rowPtrs;
-    for (unsigned int i = 0; i < dsize; i += ncols) {
-      *t_++ = data + i;
-=======
     if (dsize == 0) {
       resize(nrows, ncols);
       return;
@@ -380,15 +318,11 @@
 
     rowNum = nrows;
     colNum = ncols;
-
     rowPtrs = reinterpret_cast<Type **>(realloc(rowPtrs, nrows * sizeof(Type *)));
     // Update rowPtrs
-    {
-      Type **t_ = rowPtrs;
-      for (unsigned int i = 0; i < dsize; i += ncols) {
-        *t_++ = data + i;
-      }
->>>>>>> be3cd37f
+    Type **t_ = rowPtrs;
+    for (unsigned int i = 0; i < dsize; i += ncols) {
+      *t_++ = data + i;
     }
   }
 
