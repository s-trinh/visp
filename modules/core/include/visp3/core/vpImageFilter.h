--- conflicted
+++ resolved
@@ -82,12 +82,7 @@
   template <class T> static double derivativeFilterX(const vpImage<T> &I, unsigned int r, unsigned int c)
   {
     return (2047.0 * (I[r][c + 1] - I[r][c - 1]) + 913.0 * (I[r][c + 2] - I[r][c - 2]) +
-<<<<<<< HEAD
-            112.0 * (I[r][c + 3] - I[r][c - 3])) /
-      8418.0;
-=======
             112.0 * (I[r][c + 3] - I[r][c - 3])) / 8418.0;
->>>>>>> 1ac0aae5
   }
 
   /*!
@@ -104,30 +99,18 @@
   }
 
   /*!
-<<<<<<< HEAD
-   Apply a 1 x size Derivative Filter in X to an image pixel.
-
-   \tparam FilterType : Either float, to accelerate the computation time, or double, to have greater precision.
-   \param I : Image to filter
-   \param r : coordinates (row) of the pixel
-   \param c : coordinates (column) of the pixel
-   \param filter : coefficients of the filter to be initialized using
-   vpImageFilter::getGaussianDerivativeKernel(). \param size : size of the
-   filter
-=======
     Apply a 1 x size Derivative Filter in X to an image pixel.
->>>>>>> 1ac0aae5
 
     \tparam FilterType : Either float, to accelerate the computation time, or double, to have greater precision.
     \param I : Image to filter
-    \param r : Coordinates (row) of the pixel
-    \param c : Coordinates (column) of the pixel
+    \param r : Coordinates(row) of the pixel
+    \param c : Coordinates(column) of the pixel
     \param filter : Coefficients of the filter to be initialized using
     vpImageFilter::getGaussianDerivativeKernel().
     \param size : Size of the filter.
 
     \sa vpImageFilter::getGaussianDerivativeKernel()
-  */
+    */
   template <class T, typename FilterType>
   static FilterType derivativeFilterX(const vpImage<T> &I, unsigned int r, unsigned int c, const FilterType *filter, unsigned int size)
   {
@@ -146,7 +129,6 @@
     Apply a size x 1 Derivative Filter in Y to an image pixel.
 
     \tparam FilterType : Either float, to accelerate the computation time, or double, to have greater precision.
-<<<<<<< HEAD
     \param I : Image to filter.
     \param r : Coordinates (row) of the pixel.
     \param c : Coordinates (column) of the pixel.
@@ -156,16 +138,6 @@
 
     \sa vpImageFilter::getGaussianDerivativeKernel()
   */
-=======
-    \param I : Image to filter
-    \param r : Coordinates (row) of the pixel
-    \param c : Coordinates (column) of the pixel
-    \param filter : Coefficients of the filter to be initialized using vpImageFilter::getGaussianDerivativeKernel().
-    \param size : Size of the filter.
-
-    \sa vpImageFilter::getGaussianDerivativeKernel()
-   */
->>>>>>> 1ac0aae5
   template <class T, typename FilterType>
   static FilterType derivativeFilterY(const vpImage<T> &I, unsigned int r, unsigned int c, const FilterType *filter, unsigned int size)
   {
@@ -253,11 +225,7 @@
     \f[
       \textbf{I}_u = \textbf{M} \ast \textbf{I} \textbf{ and } \textbf{I}_v =
     \textbf{M}^t \ast \textbf{I} \f]
-<<<<<<< HEAD
     \tparam FilterType : Either float, to accelerate the computation time, or double, to have greater precision.
-=======
-    \tparam FilterType: Either float, to accelerate the computation time, or double, to have greater precision.
->>>>>>> 1ac0aae5
     \param I : Image to filter
     \param Iu : Filtered image along the horizontal axis (u = columns).
     \param Iv : Filtered image along the vertical axis (v = rows).
@@ -576,13 +544,8 @@
   }
 
   template <typename FilterType>
-<<<<<<< HEAD
   static inline FilterType filterX(const vpImage<FilterType> &I, unsigned int r, unsigned int c,
                                    const FilterType *filter, unsigned int size)
-=======
-  static inline FilterType filterX(const vpImage<FilterType> &I, unsigned int r, unsigned int c, const FilterType *filter,
-                                   unsigned int size)
->>>>>>> 1ac0aae5
   {
     FilterType result;
 
@@ -595,13 +558,8 @@
   }
 
   template <typename FilterType>
-<<<<<<< HEAD
   static inline FilterType filterXLeftBorder(const vpImage<FilterType> &I, unsigned int r, unsigned int c,
                                              const FilterType *filter, unsigned int size)
-=======
-  static inline FilterType filterXLeftBorder(const vpImage<FilterType> &I, unsigned int r, unsigned int c, const FilterType *filter,
-                                             unsigned int size)
->>>>>>> 1ac0aae5
   {
     FilterType result;
 
@@ -715,10 +673,7 @@
     }
     return result + filter[0] * I[r][c].G;
   }
-<<<<<<< HEAD
-=======
-
->>>>>>> 1ac0aae5
+
   static inline double filterYB(const vpImage<vpRGBa> &I, unsigned int r, unsigned int c, const double *filter, unsigned int size)
   {
     double result;
@@ -970,12 +925,7 @@
             5.0 * (fr[r - 2][c] + fr[r][c - 2] + fr[r + 2][c] + fr[r][c + 2]) +
             4.0 * (fr[r - 2][c + 1] + fr[r - 2][c - 1] + fr[r - 1][c - 2] + fr[r + 1][c - 2] + fr[r + 2][c - 1] +
                    fr[r + 2][c + 1] + fr[r - 1][c + 2] + fr[r + 1][c + 2]) +
-<<<<<<< HEAD
             2.0 * (fr[r - 2][c - 2] + fr[r + 2][c - 2] + fr[r - 2][c + 2] + fr[r + 2][c + 2])) / 159.0;
-=======
-            2.0 * (fr[r - 2][c - 2] + fr[r + 2][c - 2] + fr[r - 2][c + 2] + fr[r + 2][c + 2])) /
-      159.0;
->>>>>>> 1ac0aae5
   }
   // Gaussian pyramid operation
   static void getGaussPyramidal(const vpImage<unsigned char> &I, vpImage<unsigned char> &GI);
@@ -1188,19 +1138,11 @@
   }
 
   /*!
-<<<<<<< HEAD
-  Get Sobel kernel for X-direction.
-  \tparam FilterType : Either float, to accelerate the computation time, or double, to have greater precision.
-  \param filter : Pointer to a double array already allocated.
-  \param size : Kernel size computed as: kernel_size = size*2 + 1 (max size is 20).
-  \return Scaling factor.
-=======
     Get Sobel kernel for X-direction.
     \tparam FilterType: Either float, to accelerate the computation time, or double, to have greater precision.
     \param filter : Pointer to a double array already allocated.
     \param size : Kernel size computed as: kernel_size = size*2 + 1 (max size is 20).
     \return Scaling factor.
->>>>>>> 1ac0aae5
   */
   template <typename FilterType>
   inline static FilterType getSobelKernelX(FilterType *filter, unsigned int size)
@@ -1218,11 +1160,7 @@
 
   /*!
     Get Sobel kernel for Y-direction.
-<<<<<<< HEAD
     \tparam FilterType : Either float, to accelerate the computation time, or double, to have greater precision.
-=======
-    \tparam FilterType: Either float, to accelerate the computation time, or double, to have greater precision.
->>>>>>> 1ac0aae5
     \param filter : Pointer to a double array already allocated.
     \param size : Kernel size computed as: kernel_size = size*2 + 1 (max size is 20).
     \return Scaling factor.
