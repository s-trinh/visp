--- conflicted
+++ resolved
@@ -76,14 +76,6 @@
   include_directories(${CATCH2_INCLUDE_DIRS})
 endif()
 
-<<<<<<< HEAD
-#if(WITH_SIMDLIB)
-  # Simd lib is private
-  include_directories(${SIMDLIB_INCLUDE_DIRS})
-#endif()
-
-vp_add_module(detection visp_core visp_vision PRIVATE_OPTIONAL ${APRILTAG_LIBRARIES} ${SIMDLIB_LIBRARIES} WRAP java)
-=======
 # OpenCV
 if(USE_OPENCV)
   # On win32 since OpenCV 2.4.7 and on OSX with OpenCV 2.4.10 we cannot use OpenCV_LIBS to set ViSP 3rd party libraries.
@@ -195,7 +187,6 @@
 endif(USE_OPENCV)
 
 vp_add_module(detection visp_core visp_vision PRIVATE_OPTIONAL ${APRILTAG_LIBRARIES} WRAP java)
->>>>>>> ebd32d81
 vp_glob_module_sources()
 vp_module_include_directories(${opt_incs})
 vp_create_module(${opt_libs})
