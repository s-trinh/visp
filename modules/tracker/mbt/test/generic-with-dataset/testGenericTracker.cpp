/****************************************************************************
 *
 * ViSP, open source Visual Servoing Platform software.
 * Copyright (C) 2005 - 2022 by Inria. All rights reserved.
 *
 * This software is free software; you can redistribute it and/or modify
 * it under the terms of the GNU General Public License as published by
 * the Free Software Foundation; either version 2 of the License, or
 * (at your option) any later version.
 * See the file LICENSE.txt at the root directory of this source
 * distribution for additional information about the GNU GPL.
 *
 * For using ViSP with software that can not be combined with the GNU
 * GPL, please contact Inria about acquiring a ViSP Professional
 * Edition License.
 *
 * See http://visp.inria.fr for more information.
 *
 * This software was developed at:
 * Inria Rennes - Bretagne Atlantique
 * Campus Universitaire de Beaulieu
 * 35042 Rennes Cedex
 * France
 *
 * If you have questions regarding the use of this file, please contact
 * Inria at visp@inria.fr
 *
 * This file is provided AS IS with NO WARRANTY OF ANY KIND, INCLUDING THE
 * WARRANTY OF DESIGN, MERCHANTABILITY AND FITNESS FOR A PARTICULAR PURPOSE.
 *
 * Description:
 * Regression test for MBT.
 *
 *****************************************************************************/

/*!
  \example testGenericTracker.cpp

  \brief Regression test for MBT.
*/

#include <cstdlib>
#include <iostream>
#include <visp3/core/vpConfig.h>

#if defined(VISP_HAVE_MODULE_MBT) &&                                                                                   \
    (defined(VISP_HAVE_LAPACK) || defined(VISP_HAVE_EIGEN3) || defined(VISP_HAVE_OPENCV))

#if (VISP_CXX_STANDARD >= VISP_CXX_STANDARD_11)
#include <type_traits>
#endif

#include <visp3/core/vpFont.h>
#include <visp3/core/vpImageDraw.h>
#include <visp3/core/vpIoTools.h>
#include <visp3/gui/vpDisplayD3D.h>
#include <visp3/gui/vpDisplayGDI.h>
#include <visp3/gui/vpDisplayGTK.h>
#include <visp3/gui/vpDisplayOpenCV.h>
#include <visp3/gui/vpDisplayX.h>
#include <visp3/io/vpImageIo.h>
#include <visp3/io/vpParseArgv.h>
#include <visp3/mbt/vpMbGenericTracker.h>

#define GETOPTARGS "i:dsclt:e:DmCh"

namespace
{
void usage(const char *name, const char *badparam)
{
  fprintf(stdout, "\n\
    Regression test for vpGenericTracker.\n\
    \n\
    SYNOPSIS\n\
      %s [-i <test image path>] [-c] [-d] [-s] [-h] [-l] \n\
     [-t <tracker type>] [-e <last frame index>] [-D] [-m] [-C]\n",
          name);

  fprintf(stdout, "\n\
    OPTIONS:                                               \n\
      -i <input image path>                                \n\
         Set image input path.\n\
         These images come from ViSP-images-x.y.z.tar.gz available \n\
         on the ViSP website.\n\
         Setting the VISP_INPUT_IMAGE_PATH environment\n\
         variable produces the same behavior than using\n\
         this option.\n\
    \n\
      -d \n\
         Turn off the display.\n\
    \n\
      -s \n\
         If display is turn off, tracking results are saved in a video folder.\n\
    \n\
      -c\n\
         Disable the mouse click. Useful to automate the \n\
         execution of this program without human intervention.\n\
    \n\
      -t <tracker type>\n\
         Set tracker type (<1 (Edge)>, <2 (KLT)>, <3 (both)>) for color sensor.\n\
    \n\
      -l\n\
         Use the scanline for visibility tests.\n\
    \n\
      -e <last frame index>\n\
         Specify the index of the last frame. Once reached, the tracking is stopped.\n\
    \n\
      -D \n\
         Use depth.\n\
    \n\
      -m \n\
         Set a tracking mask.\n\
    \n\
      -C \n\
         Use color images.\n\
    \n\
      -h \n\
         Print the help.\n\n");

  if (badparam)
    fprintf(stdout, "\nERROR: Bad parameter [%s]\n", badparam);
}

bool getOptions(int argc, const char **argv, std::string &ipath, bool &click_allowed, bool &display, bool &save,
                bool &useScanline, int &trackerType, int &lastFrame, bool &use_depth, bool &use_mask,
                bool &use_color_image)
{
  const char *optarg_;
  int c;
  while ((c = vpParseArgv::parse(argc, argv, GETOPTARGS, &optarg_)) > 1) {

    switch (c) {
    case 'i':
      ipath = optarg_;
      break;
    case 'c':
      click_allowed = false;
      break;
    case 'd':
      display = false;
      break;
    case 's':
      save = true;
      break;
    case 'l':
      useScanline = true;
      break;
    case 't':
      trackerType = atoi(optarg_);
      break;
    case 'e':
      lastFrame = atoi(optarg_);
      break;
    case 'D':
      use_depth = true;
      break;
    case 'm':
      use_mask = true;
      break;
    case 'C':
      use_color_image = true;
      break;
    case 'h':
      usage(argv[0], NULL);
      return false;
      break;

    default:
      usage(argv[0], optarg_);
      return false;
      break;
    }
  }

  if ((c == 1) || (c == -1)) {
    // standalone param or error
    usage(argv[0], NULL);
    std::cerr << "ERROR: " << std::endl;
    std::cerr << "  Bad argument " << optarg_ << std::endl << std::endl;
    return false;
  }

  return true;
}

template <typename Type>
bool read_data(const std::string &input_directory, int cpt, const vpCameraParameters &cam_depth, vpImage<Type> &I,
               vpImage<uint16_t> &I_depth, std::vector<vpColVector> &pointcloud, vpHomogeneousMatrix &cMo)
{
#if (VISP_CXX_STANDARD >= VISP_CXX_STANDARD_11)
  static_assert(std::is_same<Type, unsigned char>::value || std::is_same<Type, vpRGBa>::value,
                "Template function supports only unsigned char and vpRGBa images!");
#endif
<<<<<<< HEAD
  char buffer[256];
  sprintf(buffer, std::string(input_directory + "/Images/Image_%04d.png").c_str(), cpt);
=======
  char buffer[FILENAME_MAX];
  snprintf(buffer, FILENAME_MAX, std::string(input_directory + "/Images/Image_%04d.png").c_str(), cpt);
>>>>>>> dc49e66a
  std::string image_filename = buffer;

  snprintf(buffer, FILENAME_MAX, std::string(input_directory + "/Depth/Depth_%04d.bin").c_str(), cpt);
  std::string depth_filename = buffer;

  snprintf(buffer, FILENAME_MAX, std::string(input_directory + "/CameraPose/Camera_%03d.txt").c_str(), cpt);
  std::string pose_filename = buffer;

  if (!vpIoTools::checkFilename(image_filename) || !vpIoTools::checkFilename(depth_filename) ||
      !vpIoTools::checkFilename(pose_filename))
    return false;

  vpImageIo::read(I, image_filename);

  unsigned int depth_width = 0, depth_height = 0;
  std::ifstream file_depth(depth_filename.c_str(), std::ios::in | std::ios::binary);
  if (!file_depth.is_open())
    return false;

  vpIoTools::readBinaryValueLE(file_depth, depth_height);
  vpIoTools::readBinaryValueLE(file_depth, depth_width);
  I_depth.resize(depth_height, depth_width);
  pointcloud.resize(depth_height * depth_width);

  const float depth_scale = 0.000030518f;
  for (unsigned int i = 0; i < I_depth.getHeight(); i++) {
    for (unsigned int j = 0; j < I_depth.getWidth(); j++) {
      vpIoTools::readBinaryValueLE(file_depth, I_depth[i][j]);
      double x = 0.0, y = 0.0, Z = I_depth[i][j] * depth_scale;
      vpPixelMeterConversion::convertPoint(cam_depth, j, i, x, y);
      vpColVector pt3d(4, 1.0);
      pt3d[0] = x * Z;
      pt3d[1] = y * Z;
      pt3d[2] = Z;
      pointcloud[i * I_depth.getWidth() + j] = pt3d;
    }
  }

  std::ifstream file_pose(pose_filename.c_str());
  if (!file_pose.is_open()) {
    return false;
  }

  for (unsigned int i = 0; i < 4; i++) {
    for (unsigned int j = 0; j < 4; j++) {
      file_pose >> cMo[i][j];
    }
  }

  return true;
}

void convert(const vpImage<vpRGBa> &src, vpImage<vpRGBa> &dst) { dst = src; }

void convert(const vpImage<unsigned char> &src, vpImage<vpRGBa> &dst) { vpImageConvert::convert(src, dst); }

template <typename Type>
bool run(const std::string &input_directory, bool opt_click_allowed, bool opt_display, bool useScanline,
         int trackerType_image, int opt_lastFrame, bool use_depth, bool use_mask, bool save)
{
#if (VISP_CXX_STANDARD >= VISP_CXX_STANDARD_11)
  static_assert(std::is_same<Type, unsigned char>::value || std::is_same<Type, vpRGBa>::value,
                "Template function supports only unsigned char and vpRGBa images!");
#endif
  // Initialise a  display
#if defined VISP_HAVE_X11
  vpDisplayX display1, display2;
#elif defined VISP_HAVE_GDI
  vpDisplayGDI display1, display2;
#elif defined VISP_HAVE_OPENCV
  vpDisplayOpenCV display1, display2;
#elif defined VISP_HAVE_D3D9
  vpDisplayD3D display1, display2;
#elif defined VISP_HAVE_GTK
  vpDisplayGTK display1, display2;
#else
  opt_display = false;
#endif

  std::vector<int> tracker_type(2);
  tracker_type[0] = trackerType_image;
  tracker_type[1] = vpMbGenericTracker::DEPTH_DENSE_TRACKER;
  vpMbGenericTracker tracker(tracker_type);
  std::string configFileCam1 = input_directory + std::string("/Config/chateau.xml");
  std::string configFileCam2 = input_directory + std::string("/Config/chateau_depth.xml");
  std::cout << "Load config file for camera 1: " << configFileCam1 << std::endl;
  std::cout << "Load config file for camera 2: " << configFileCam2 << std::endl;
  tracker.loadConfigFile(configFileCam1, configFileCam2);
#if 0
    // Corresponding parameters manually set to have an example code
    {
      vpCameraParameters cam_color, cam_depth;
      cam_color.initPersProjWithoutDistortion(700.0, 700.0, 320.0, 240.0);
      cam_depth.initPersProjWithoutDistortion(700.0, 700.0, 320.0, 240.0);
      tracker.setCameraParameters(cam_color, cam_depth);
    }

    // Edge
    vpMe me;
    me.setMaskSize(5);
    me.setMaskNumber(180);
    me.setRange(8);
    me.setThreshold(10000);
    me.setMu1(0.5);
    me.setMu2(0.5);
    me.setSampleStep(5);
    tracker.setMovingEdge(me);

    // Klt
#if defined(VISP_HAVE_MODULE_KLT) && (defined(VISP_HAVE_OPENCV) && (VISP_HAVE_OPENCV_VERSION >= 0x020100))
    vpKltOpencv klt;
    tracker.setKltMaskBorder(5);
    klt.setMaxFeatures(10000);
    klt.setWindowSize(5);
    klt.setQuality(0.01);
    klt.setMinDistance(5);
    klt.setHarrisFreeParameter(0.02);
    klt.setBlockSize(3);
    klt.setPyramidLevels(3);

    tracker.setKltOpencv(klt);
#endif

    // Depth
    tracker.setDepthNormalFeatureEstimationMethod(vpMbtFaceDepthNormal::ROBUST_FEATURE_ESTIMATION);
    tracker.setDepthNormalPclPlaneEstimationMethod(2);
    tracker.setDepthNormalPclPlaneEstimationRansacMaxIter(200);
    tracker.setDepthNormalPclPlaneEstimationRansacThreshold(0.001);
    tracker.setDepthNormalSamplingStep(2, 2);

    tracker.setDepthDenseSamplingStep(4, 4);

    tracker.setAngleAppear(vpMath::rad(85.0));
    tracker.setAngleDisappear(vpMath::rad(89.0));
    tracker.setNearClippingDistance(0.01);
    tracker.setFarClippingDistance(2.0);
    tracker.setClipping(tracker.getClipping() | vpMbtPolygon::FOV_CLIPPING);
#endif

#ifdef VISP_HAVE_COIN3D
  tracker.loadModel(input_directory + "/Models/chateau.wrl", input_directory + "/Models/chateau.cao");
#else
  tracker.loadModel(input_directory + "/Models/chateau.cao", input_directory + "/Models/chateau.cao");
#endif
  vpHomogeneousMatrix T;
  T[0][0] = -1;
  T[0][3] = -0.2;
  T[1][1] = 0;
  T[1][2] = 1;
  T[1][3] = 0.12;
  T[2][1] = 1;
  T[2][2] = 0;
  T[2][3] = -0.15;
  tracker.loadModel(input_directory + "/Models/cube.cao", false, T);
  vpCameraParameters cam_color, cam_depth;
  tracker.getCameraParameters(cam_color, cam_depth);
  tracker.setDisplayFeatures(true);
  tracker.setScanLineVisibilityTest(useScanline);

  std::map<int, std::pair<double, double> > map_thresh;
  // Take the highest thresholds between all CI machines
#ifdef VISP_HAVE_COIN3D
  map_thresh[vpMbGenericTracker::EDGE_TRACKER] =
      useScanline ? std::pair<double, double>(0.005, 3.9) : std::pair<double, double>(0.007, 3.7);
#if defined(VISP_HAVE_MODULE_KLT) && (defined(VISP_HAVE_OPENCV) && (VISP_HAVE_OPENCV_VERSION >= 0x020100))
  map_thresh[vpMbGenericTracker::KLT_TRACKER] =
      useScanline ? std::pair<double, double>(0.007, 1.9) : std::pair<double, double>(0.007, 1.8);
  map_thresh[vpMbGenericTracker::EDGE_TRACKER | vpMbGenericTracker::KLT_TRACKER] =
      useScanline ? std::pair<double, double>(0.005, 3.5) : std::pair<double, double>(0.006, 3.4);
#endif
  map_thresh[vpMbGenericTracker::EDGE_TRACKER | vpMbGenericTracker::DEPTH_DENSE_TRACKER] =
      useScanline ? std::pair<double, double>(0.003, 1.7) : std::pair<double, double>(0.002, 0.8);
#if defined(VISP_HAVE_MODULE_KLT) && (defined(VISP_HAVE_OPENCV) && (VISP_HAVE_OPENCV_VERSION >= 0x020100))
  map_thresh[vpMbGenericTracker::KLT_TRACKER | vpMbGenericTracker::DEPTH_DENSE_TRACKER] =
      std::pair<double, double>(0.002, 0.3);
  map_thresh[vpMbGenericTracker::EDGE_TRACKER | vpMbGenericTracker::KLT_TRACKER |
             vpMbGenericTracker::DEPTH_DENSE_TRACKER] =
      useScanline ? std::pair<double, double>(0.002, 1.8) : std::pair<double, double>(0.002, 0.7);
#endif
#else
  map_thresh[vpMbGenericTracker::EDGE_TRACKER] =
      useScanline ? std::pair<double, double>(0.007, 2.3) : std::pair<double, double>(0.007, 2.1);
#if defined(VISP_HAVE_MODULE_KLT) && (defined(VISP_HAVE_OPENCV) && (VISP_HAVE_OPENCV_VERSION >= 0x020100))
  map_thresh[vpMbGenericTracker::KLT_TRACKER] =
      useScanline ? std::pair<double, double>(0.006, 1.7) : std::pair<double, double>(0.005, 1.4);
  map_thresh[vpMbGenericTracker::EDGE_TRACKER | vpMbGenericTracker::KLT_TRACKER] =
      useScanline ? std::pair<double, double>(0.004, 1.2) : std::pair<double, double>(0.004, 1.2);
#endif
  map_thresh[vpMbGenericTracker::EDGE_TRACKER | vpMbGenericTracker::DEPTH_DENSE_TRACKER] =
      useScanline ? std::pair<double, double>(0.002, 0.7) : std::pair<double, double>(0.001, 0.4);
#if defined(VISP_HAVE_MODULE_KLT) && (defined(VISP_HAVE_OPENCV) && (VISP_HAVE_OPENCV_VERSION >= 0x020100))
  map_thresh[vpMbGenericTracker::KLT_TRACKER | vpMbGenericTracker::DEPTH_DENSE_TRACKER] =
      std::pair<double, double>(0.002, 0.3);
  map_thresh[vpMbGenericTracker::EDGE_TRACKER | vpMbGenericTracker::KLT_TRACKER |
             vpMbGenericTracker::DEPTH_DENSE_TRACKER] =
      useScanline ? std::pair<double, double>(0.001, 0.5) : std::pair<double, double>(0.001, 0.4);
#endif
#endif

  vpImage<Type> I, I_depth;
  vpImage<uint16_t> I_depth_raw;
  vpHomogeneousMatrix cMo_truth;
  std::vector<vpColVector> pointcloud;
  int cpt_frame = 1;
  if (!read_data(input_directory, cpt_frame, cam_depth, I, I_depth_raw, pointcloud, cMo_truth)) {
    std::cerr << "Cannot read first frame!" << std::endl;
    return EXIT_FAILURE;
  }

  vpImage<bool> mask(I.getHeight(), I.getWidth());
  const double roi_step = 7.0;
  const double roi_step2 = 6.0;
  if (use_mask) {
    mask = false;
    for (unsigned int i = (unsigned int)(I.getRows() / roi_step);
         i < (unsigned int)(I.getRows() * roi_step2 / roi_step); i++) {
      for (unsigned int j = (unsigned int)(I.getCols() / roi_step);
           j < (unsigned int)(I.getCols() * roi_step2 / roi_step); j++) {
        mask[i][j] = true;
      }
    }
    tracker.setMask(mask);
  }

  vpImageConvert::createDepthHistogram(I_depth_raw, I_depth);

  vpImage<vpRGBa> results(I.getHeight(), I.getWidth() + I_depth.getWidth());
  vpImage<vpRGBa> resultsColor(I.getHeight(), I.getWidth());
  vpImage<vpRGBa> resultsDepth(I_depth.getHeight(), I_depth.getWidth());
  if (save) {
    vpIoTools::makeDirectory("results");
  }
  if (opt_display) {
#ifdef VISP_HAVE_DISPLAY
    display1.init(I, 0, 0, "Image");
    display2.init(I_depth, (int)I.getWidth(), 0, "Depth");
#endif
  }

  vpHomogeneousMatrix depth_M_color;
  depth_M_color[0][3] = -0.05;
  tracker.setCameraTransformationMatrix("Camera2", depth_M_color);
  tracker.initFromPose(I, cMo_truth);

  vpFont font(24);
  bool click = false, quit = false, correct_accuracy = true;
  std::vector<double> vec_err_t, vec_err_tu;
  std::vector<double> time_vec;
  while (read_data(input_directory, cpt_frame, cam_depth, I, I_depth_raw, pointcloud, cMo_truth) && !quit &&
         (opt_lastFrame > 0 ? (int)cpt_frame <= opt_lastFrame : true)) {
    vpImageConvert::createDepthHistogram(I_depth_raw, I_depth);

    if (opt_display) {
      vpDisplay::display(I);
      vpDisplay::display(I_depth);
    } else if (save) {
      convert(I, resultsColor);
      convert(I_depth, resultsDepth);
    }

    double t = vpTime::measureTimeMs();
    std::map<std::string, const vpImage<Type> *> mapOfImages;
    mapOfImages["Camera1"] = &I;
    std::map<std::string, const std::vector<vpColVector> *> mapOfPointclouds;
    mapOfPointclouds["Camera2"] = &pointcloud;
    std::map<std::string, unsigned int> mapOfWidths, mapOfHeights;
    if (!use_depth) {
      mapOfWidths["Camera2"] = 0;
      mapOfHeights["Camera2"] = 0;
    } else {
      mapOfWidths["Camera2"] = I_depth.getWidth();
      mapOfHeights["Camera2"] = I_depth.getHeight();
    }

    tracker.track(mapOfImages, mapOfPointclouds, mapOfWidths, mapOfHeights);
    vpHomogeneousMatrix cMo = tracker.getPose();
    t = vpTime::measureTimeMs() - t;
    time_vec.push_back(t);

    if (opt_display) {
      tracker.display(I, I_depth, cMo, depth_M_color * cMo, cam_color, cam_depth, vpColor::red, 3);
      vpDisplay::displayFrame(I, cMo, cam_depth, 0.05, vpColor::none, 3);
      vpDisplay::displayFrame(I_depth, depth_M_color * cMo, cam_depth, 0.05, vpColor::none, 3);

      std::stringstream ss;
      ss << "Frame: " << cpt_frame;
      vpDisplay::displayText(I_depth, 20, 20, ss.str(), vpColor::red);
      ss.str("");
      ss << "Nb features: " << tracker.getError().getRows();
      vpDisplay::displayText(I_depth, 40, 20, ss.str(), vpColor::red);
    } else if (save) {
      //! [Draw CAD model]
      std::map<std::string, std::vector<std::vector<double> > > mapOfModels;
      std::map<std::string, unsigned int> mapOfW;
      mapOfW["Camera1"] = I.getWidth();
      mapOfW["Camera2"] = I.getHeight();
      std::map<std::string, unsigned int> mapOfH;
      mapOfH["Camera1"] = I_depth.getWidth();
      mapOfH["Camera2"] = I_depth.getHeight();
      std::map<std::string, vpHomogeneousMatrix> mapOfcMos;
      mapOfcMos["Camera1"] = cMo;
      mapOfcMos["Camera2"] = depth_M_color * cMo;
      std::map<std::string, vpCameraParameters> mapOfCams;
      mapOfCams["Camera1"] = cam_color;
      mapOfCams["Camera2"] = cam_depth;
      tracker.getModelForDisplay(mapOfModels, mapOfW, mapOfH, mapOfcMos, mapOfCams);
      for (std::map<std::string, std::vector<std::vector<double> > >::const_iterator it = mapOfModels.begin();
           it != mapOfModels.end(); ++it) {
        for (size_t i = 0; i < it->second.size(); i++) {
          // test if it->second[i][0] = 0
          if (std::fabs(it->second[i][0]) <= std::numeric_limits<double>::epsilon()) {
            vpImageDraw::drawLine(it->first == "Camera1" ? resultsColor : resultsDepth,
                                  vpImagePoint(it->second[i][1], it->second[i][2]),
                                  vpImagePoint(it->second[i][3], it->second[i][4]), vpColor::red, 3);
          }
        }
      }
      //! [Draw CAD model]

      //! [Draw features]
      std::map<std::string, std::vector<std::vector<double> > > mapOfFeatures;
      tracker.getFeaturesForDisplay(mapOfFeatures);
      for (std::map<std::string, std::vector<std::vector<double> > >::const_iterator it = mapOfFeatures.begin();
           it != mapOfFeatures.end(); ++it) {
        for (size_t i = 0; i < it->second.size(); i++) {
          if (std::fabs(it->second[i][0]) <=
              std::numeric_limits<double>::epsilon()) { // test it->second[i][0] = 0 for ME
            vpColor color = vpColor::yellow;
            if (std::fabs(it->second[i][3]) <= std::numeric_limits<double>::epsilon()) { // test it->second[i][3] = 0
              color = vpColor::green;
            } else if (std::fabs(it->second[i][3] - 1) <=
                       std::numeric_limits<double>::epsilon()) { // test it->second[i][3] = 1
              color = vpColor::blue;
            } else if (std::fabs(it->second[i][3] - 2) <=
                       std::numeric_limits<double>::epsilon()) { // test it->second[i][3] = 2
              color = vpColor::purple;
            } else if (std::fabs(it->second[i][3] - 3) <=
                       std::numeric_limits<double>::epsilon()) { // test it->second[i][3] = 3
              color = vpColor::red;
            } else if (std::fabs(it->second[i][3] - 4) <=
                       std::numeric_limits<double>::epsilon()) { // test it->second[i][3] = 4
              color = vpColor::cyan;
            }
            vpImageDraw::drawCross(it->first == "Camera1" ? resultsColor : resultsDepth,
                                   vpImagePoint(it->second[i][1], it->second[i][2]), 3, color, 1);
          } else if (std::fabs(it->second[i][0] - 1) <=
                     std::numeric_limits<double>::epsilon()) { // test it->second[i][0] = 1 for KLT
            vpImageDraw::drawCross(it->first == "Camera1" ? resultsColor : resultsDepth,
                                   vpImagePoint(it->second[i][1], it->second[i][2]), 10, vpColor::red, 1);
          }
        }
      }
      //! [Draw features]

      // Computation time
      std::ostringstream oss;
      oss << "Tracking time: " << t << " ms";
      font.drawText(resultsColor, oss.str(), vpImagePoint(20, 20), vpColor::red);
    }

    vpPoseVector pose_est(cMo);
    vpPoseVector pose_truth(cMo_truth);
    vpColVector t_est(3), t_truth(3);
    vpColVector tu_est(3), tu_truth(3);
    for (unsigned int i = 0; i < 3; i++) {
      t_est[i] = pose_est[i];
      t_truth[i] = pose_truth[i];
      tu_est[i] = pose_est[i + 3];
      tu_truth[i] = pose_truth[i + 3];
    }

    vpColVector t_err = t_truth - t_est, tu_err = tu_truth - tu_est;
    const double t_thresh =
        map_thresh[!use_depth ? trackerType_image : trackerType_image | vpMbGenericTracker::DEPTH_DENSE_TRACKER].first;
    const double tu_thresh =
        map_thresh[!use_depth ? trackerType_image : trackerType_image | vpMbGenericTracker::DEPTH_DENSE_TRACKER].second;
    double t_err2 = sqrt(t_err.sumSquare()), tu_err2 = vpMath::deg(sqrt(tu_err.sumSquare()));
    vec_err_t.push_back(t_err2);
    vec_err_tu.push_back(tu_err2);
    if (!use_mask && (t_err2 > t_thresh || tu_err2 > tu_thresh)) { // no accuracy test with mask
      std::cerr << "Pose estimated exceeds the threshold (t_thresh = " << t_thresh << " ; tu_thresh = " << tu_thresh
                << ")!" << std::endl;
      std::cout << "t_err: " << t_err2 << " ; tu_err: " << tu_err2 << std::endl;
      correct_accuracy = false;
    }

    if (opt_display) {
      if (use_mask) {
        vpRect roi(vpImagePoint(I.getRows() / roi_step, I.getCols() / roi_step),
                   vpImagePoint(I.getRows() * roi_step2 / roi_step, I.getCols() * roi_step2 / roi_step));
        vpDisplay::displayRectangle(I, roi, vpColor::yellow);
        vpDisplay::displayRectangle(I_depth, roi, vpColor::yellow);
      }

      vpDisplay::flush(I);
      vpDisplay::flush(I_depth);
    } else if (save) {
      //! [Save drawings]
      char buffer[FILENAME_MAX];
      std::ostringstream oss;
      oss << "results/image_%04d.png";
      snprintf(buffer, FILENAME_MAX, oss.str().c_str(), cpt_frame);

      results.insert(resultsColor, vpImagePoint());
      results.insert(resultsDepth, vpImagePoint(0, resultsColor.getWidth()));

      vpImageIo::write(results, buffer);
      //! [Save drawings]
    }

    if (opt_display && opt_click_allowed) {
      vpMouseButton::vpMouseButtonType button;
      if (vpDisplay::getClick(I, button, click)) {
        switch (button) {
        case vpMouseButton::button1:
          quit = !click;
          break;

        case vpMouseButton::button3:
          click = !click;
          break;

        default:
          break;
        }
      }
    }

    cpt_frame++;
  }

  if (!time_vec.empty())
    std::cout << "Computation time, Mean: " << vpMath::getMean(time_vec)
              << " ms ; Median: " << vpMath::getMedian(time_vec) << " ms ; Std: " << vpMath::getStdev(time_vec) << " ms"
              << std::endl;

  if (!vec_err_t.empty())
    std::cout << "Max translation error: " << *std::max_element(vec_err_t.begin(), vec_err_t.end()) << std::endl;

  if (!vec_err_tu.empty())
    std::cout << "Max thetau error: " << *std::max_element(vec_err_tu.begin(), vec_err_tu.end()) << std::endl;

  return correct_accuracy ? EXIT_SUCCESS : EXIT_FAILURE;
}
} // namespace

int main(int argc, const char *argv[])
{
  try {
    std::string env_ipath;
    std::string opt_ipath = "";
    bool opt_click_allowed = true;
    bool opt_display = true;
    bool opt_save = false;
    bool useScanline = false;
    int trackerType_image = vpMbGenericTracker::EDGE_TRACKER;
#if defined(__mips__) || defined(__mips) || defined(mips) || defined(__MIPS__)
    // To avoid Debian test timeout
    int opt_lastFrame = 5;
#else
    int opt_lastFrame = -1;
#endif
    bool use_depth = false;
    bool use_mask = false;
    bool use_color_image = false;

    // Get the visp-images-data package path or VISP_INPUT_IMAGE_PATH
    // environment variable value
    env_ipath = vpIoTools::getViSPImagesDataPath();

    // Read the command line options
    if (!getOptions(argc, argv, opt_ipath, opt_click_allowed, opt_display, opt_save, useScanline, trackerType_image,
                    opt_lastFrame, use_depth, use_mask, use_color_image)) {
      return EXIT_FAILURE;
    }

    std::cout << "trackerType_image: " << trackerType_image << std::endl;
    std::cout << "useScanline: " << useScanline << std::endl;
    std::cout << "use_depth: " << use_depth << std::endl;
    std::cout << "use_mask: " << use_mask << std::endl;
    std::cout << "use_color_image: " << use_color_image << std::endl;
#ifdef VISP_HAVE_COIN3D
    std::cout << "COIN3D available." << std::endl;
#endif

#if !defined(VISP_HAVE_MODULE_KLT) || (!defined(VISP_HAVE_OPENCV) || (VISP_HAVE_OPENCV_VERSION < 0x020100))
    if (trackerType_image & 2) {
      std::cout << "KLT features cannot be used: ViSP is not built with "
                   "KLT module or OpenCV is not available.\nTest is not run."
                << std::endl;
      return EXIT_SUCCESS;
    }
#endif

    // Test if an input path is set
    if (opt_ipath.empty() && env_ipath.empty()) {
      usage(argv[0], NULL);
      std::cerr << std::endl << "ERROR:" << std::endl;
      std::cerr << "  Use -i <visp image path> option or set VISP_INPUT_IMAGE_PATH " << std::endl
                << "  environment variable to specify the location of the " << std::endl
                << "  image path where test images are located." << std::endl
                << std::endl;

      return EXIT_FAILURE;
    }

    std::string input_directory =
        vpIoTools::createFilePath(!opt_ipath.empty() ? opt_ipath : env_ipath, "mbt-depth/Castle-simu");
    if (!vpIoTools::checkDirectory(input_directory)) {
      std::cerr << "ViSP-images does not contain the folder: " << input_directory << "!" << std::endl;
      return EXIT_SUCCESS;
    }

    if (use_color_image) {
      return run<vpRGBa>(input_directory, opt_click_allowed, opt_display, useScanline, trackerType_image, opt_lastFrame,
                         use_depth, use_mask, opt_save);
    } else {
      return run<unsigned char>(input_directory, opt_click_allowed, opt_display, useScanline, trackerType_image,
                                opt_lastFrame, use_depth, use_mask, opt_save);
    }
  } catch (const vpException &e) {
    std::cout << "Catch an exception: " << e << std::endl;
    return EXIT_FAILURE;
  }
}
#elif !(defined(VISP_HAVE_LAPACK) || defined(VISP_HAVE_EIGEN3) || defined(VISP_HAVE_OPENCV))
int main()
{
  std::cout << "Cannot run this example: install Lapack, Eigen3 or OpenCV" << std::endl;
  return EXIT_SUCCESS;
}
#else
int main()
{
  std::cout << "Enable MBT module (VISP_HAVE_MODULE_MBT) to launch this test." << std::endl;
  return EXIT_SUCCESS;
}
#endif<|MERGE_RESOLUTION|>--- conflicted
+++ resolved
@@ -191,13 +191,8 @@
   static_assert(std::is_same<Type, unsigned char>::value || std::is_same<Type, vpRGBa>::value,
                 "Template function supports only unsigned char and vpRGBa images!");
 #endif
-<<<<<<< HEAD
-  char buffer[256];
-  sprintf(buffer, std::string(input_directory + "/Images/Image_%04d.png").c_str(), cpt);
-=======
   char buffer[FILENAME_MAX];
   snprintf(buffer, FILENAME_MAX, std::string(input_directory + "/Images/Image_%04d.png").c_str(), cpt);
->>>>>>> dc49e66a
   std::string image_filename = buffer;
 
   snprintf(buffer, FILENAME_MAX, std::string(input_directory + "/Depth/Depth_%04d.bin").c_str(), cpt);
