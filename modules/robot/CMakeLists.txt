--- conflicted
+++ resolved
@@ -185,15 +185,12 @@
   list(APPEND opt_libs_private ${TAKKTILE2_LIBRARIES})
 endif()
 
-<<<<<<< HEAD
 if(WITH_POLOLU)
   # Rapa Pololu Maestro 3rdparty is private
   include_directories(${POLOLU_INCLUDE_DIRS})
   list(APPEND opt_libs_private ${POLOLU_LIBRARIES})
 endif()
 
-=======
->>>>>>> 8b0ad178
 vp_add_module(robot visp_core OPTIONAL visp_io visp_gui visp_sensor PRIVATE_OPTIONAL ${opt_libs_private})
 vp_glob_module_sources()
 
