--- conflicted
+++ resolved
@@ -46,11 +46,7 @@
  *
  * \ingroup group_robot_real_ptu
  *
-<<<<<<< HEAD
- * \brief Jacobian, geometric model functionalities for biclops, pan, tilt
-=======
  * \brief Jacobian, geometric model functionalities... for Biclops, pan, tilt
->>>>>>> 8d77e0e7
  * head.
  *
  * Two different Denavit Hartenberg representations of the robot are
@@ -67,21 +63,6 @@
 public:
   /*!
    * Two different Denavit Hartenberg representations of the robot are
-<<<<<<< HEAD
-   * implemented. They differ in the orientation of the tilt axis.
-   *
-   * - The first representation, vpBiclops::DH1 is given by:
-   * Joint | \f$a_i\f$ | \f$d_i\f$ | \f$\alpha_i\f$ | \f$\theta_i\f$
-   * ------|-----------|-----------|----------------|---------------
-   *    1  |      0    |      0    | \f$-\pi/2\f$   | \f$q_1\f$
-   *    2  |      0    |      0    | \f$ \pi/2\f$   | \f$q_2 + \pi/2\f$
-   *
-   * - The second one, vpBiclops::DH2 is given by:
-   * Joint | \f$a_i\f$ | \f$d_i\f$ | \f$\alpha_i\f$ | \f$\theta_i\f$
-   * ------|-----------|-----------|----------------|---------------
-   *    1  |      0    |      0    | \f$ \pi/2\f$   | \f$q_1\f$
-   *    2  |      0    |      0    | \f$-\pi/2\f$   | \f$q_2 - \pi/2\f$
-=======
    * implemented. As you can see in the next image, they differ in the orientation of the tilt axis.
    *
    * \image html img-biclops-frames.jpg Biclops PT models
@@ -99,7 +80,6 @@
    * | :---: | :-------: | :-------: | -------------: | ----------------: |
    * |     1 |         0 |         0 |   \f$ \pi/2\f$ |         \f$q_1\f$ |
    * |     2 |         0 |         0 |   \f$-\pi/2\f$ | \f$q_2 - \pi/2\f$ |
->>>>>>> 8d77e0e7
    *
    * where \f$q_1, q_2\f$ are respectively the pan and tilt joint
    * positions.
@@ -108,15 +88,6 @@
    * the tilt is oriented
    * - in vpBiclops::DH1 from down to top,
    * - in vpBiclops::DH2 from top to down.
-<<<<<<< HEAD
-   *
-   * \image html img-biclops-frames.jpg Biclops PT models
-   *
-   * By default, vpBiclops::DH1 Denavit Hartenberg model is set and the camera has
-   * a vertical offset from last joint to camera frame set by default in vpBiclops::h.
-   * To change the camera position wrt the end-effector, you may use set_cMe().
-=======
->>>>>>> 8d77e0e7
    */
   typedef enum
   {
@@ -124,7 +95,6 @@
     DH2  //!< Second Denavit Hartenberg representation.
   } DenavitHartenbergModel;
 
-<<<<<<< HEAD
 public:
   static const unsigned int ndof; //!< Number of dof
 
@@ -141,25 +111,6 @@
 public:
   /*!
    * Default constructor. Call init() that sets vpBiclops::DH1 Denavit Hartenberg model.
-=======
-public:                           /* Constants */
-  static const unsigned int ndof; //!< Number of dof
-
-  /* Geometric model */
-  static const float h;              //!< Vertical distance between camera and pan/tilt end-effector (see init())
-
-  static const float panJointLimit;  //!< Pan +/- joint limit
-  static const float tiltJointLimit; //!< Tilt +/- joint limit
-  static const float speedLimit;     //!< Pan/tilt +/- max joint velocity
-
-protected:
-  DenavitHartenbergModel m_dh_model; //!< Denavit-Hartenberg model
-  vpHomogeneousMatrix m_cMe; // Camera frame to PT end-effector frame transformation
-
-public:
-  /*!
-   * Default constructor. Call init().
->>>>>>> 8d77e0e7
    */
   vpBiclops(void);
 
@@ -172,12 +123,9 @@
   //@{
 
   /*!
-<<<<<<< HEAD
-   * Initialization. By default vpBiclops::DH1 Denavit Hartenberg model is selected.
-   * Set the default \f${^c}{\bf M}_e\f$ transformation.
-=======
-   * Initialize the default \f${^c}{\bf M}_e\f$ transformation calling set_cMe().
-   *
+   * Initialization.
+   * - By default vpBiclops::DH1 Denavit Hartenberg model is selected.
+   * - Initialize also the default \f${^c}{\bf M}_e\f$ transformation calling set_cMe().
    * \f[
    *   {^c}{\bf M}_e = \left(
    *     \begin{matrix}
@@ -188,7 +136,6 @@
    *     \end{matrix}
    *   \right)
    * \f]
->>>>>>> 8d77e0e7
    */
   void init(void);
 
@@ -198,11 +145,7 @@
    * \warning Provided for compatibility with previous versions. Use rather
    * get_fMc(const vpColVector &, vpHomogeneousMatrix &).
    *
-<<<<<<< HEAD
-   * \param q : Joint position for pan and tilt axis.
-=======
-   * \param q : Articular position for pan and tilt axis.
->>>>>>> 8d77e0e7
+   * \param q : Joint position for pan and tilt axis.
    *
    * \param fMc : Homogeneous matrix corresponding to the direct geometric model
    * of the camera. Describes the transformation between the robot reference
@@ -218,11 +161,7 @@
    * \warning Provided for compatibility with previous versions. Use rather
    * get_fMc(const vpColVector &).
    *
-<<<<<<< HEAD
-   * \param q : Joint position for pan and tilt axis.
-=======
-   * \param q : Articular position for pan and tilt axis.
->>>>>>> 8d77e0e7
+   * \param q : Joint position for pan and tilt axis.
    *
    * \return fMc, the homogeneous matrix corresponding to the direct geometric
    * model of the camera. Describes the transformation between the robot
@@ -238,11 +177,7 @@
    * \warning Provided for compatibility with previous versions. Use rather
    * get_fMc(const vpColVector &, vpPoseVector &).
    *
-<<<<<<< HEAD
-   * \param q : Joint position for pan and tilt axis.
-=======
-   * \param q : Articular position for pan and tilt axis.
->>>>>>> 8d77e0e7
+   * \param q : Joint position for pan and tilt axis.
    *
    * \param fPc : Pose vector corresponding to the transformation between the
    * robot reference frame (called fixed) and the camera frame.
@@ -250,7 +185,6 @@
    * \sa get_fMc(const vpColVector &, vpPoseVector &)
    */
   void computeMGD(const vpColVector &q, vpPoseVector &fPc) const;
-<<<<<<< HEAD
 
   /*!
    * Return the transformation \f${^c}{\bf M}_e\f$ between the camera frame and
@@ -263,30 +197,6 @@
    * camera frame and the end effector frame. The end effector frame is located
    * on the tilt axis.
    *
-   * \param _cVe : Twist transformation between camera and end effector frame to
-   * express a velocity skew from end effector frame in camera frame.
-   */
-  void get_cVe(vpVelocityTwistMatrix &_cVe) const;
-
-  /*!
-   * Compute the direct geometric model of the camera: fMc
-   *
-   * \param q : Joint position for pan and tilt axis.
-   *
-   * \param fMc : Homogeneous matrix corresponding to the direct geometric model
-=======
-
-  /*!
-   * Return the transformation \f${^c}{\bf M}_e\f$ between the camera frame and
-   * the end effector frame.
-   */
-  vpHomogeneousMatrix get_cMe() const { return m_cMe; }
-
-  /*!
-   * Get the twist matrix corresponding to the transformation between the
-   * camera frame and the end effector frame. The end effector frame is located
-   * on the tilt axis.
-   *
    * \param cVe : Twist transformation between camera and end effector frame to
    * express a velocity skew from end effector frame in camera frame.
    */
@@ -295,17 +205,15 @@
   /*!
    * Compute the direct geometric model of the camera: fMc
    *
-   * \param[in] q : Articular position for pan and tilt axis.
-   *
-   * \param[out] fMc : Homogeneous matrix corresponding to the direct geometric model
->>>>>>> 8d77e0e7
+   * \param q : Joint position for pan and tilt axis.
+   *
+   * \param fMc : Homogeneous matrix corresponding to the direct geometric model
    * of the camera. Describes the transformation between the robot reference
    * frame (called fixed) and the camera frame.
    */
   void get_fMc(const vpColVector &q, vpHomogeneousMatrix &fMc) const;
 
   /*!
-<<<<<<< HEAD
    * Compute the direct geometric model of the camera: fMc
    *
    * \param q : Joint position for pan and tilt axis.
@@ -313,25 +221,13 @@
    * \param fPc : Pose vector corresponding to the direct geometric model
    * of the camera. Describes the transformation between the robot reference
    * frame (called fixed) and the camera frame.
-=======
-   * Compute the direct geometric model of the camera in terms of pose vector.
-   *
-   * \param[in] q : Articular position for pan and tilt axis.
-   *
-   * \param[out] fPc : Pose vector corresponding to the transformation between the
-   * robot reference frame (called fixed) and the camera frame.
->>>>>>> 8d77e0e7
    */
   void get_fMc(const vpColVector &q, vpPoseVector &fPc) const;
 
   /*!
    * Return the direct geometric model of the camera: fMc
    *
-<<<<<<< HEAD
-   * \param q : Joint position for pan and tilt axis.
-=======
-   * \param q : Articular position for pan and tilt axis.
->>>>>>> 8d77e0e7
+   * \param q : Joint position for pan and tilt axis.
    *
    * \return fMc, the homogeneous matrix corresponding to the direct geometric
    * model of the camera. Describes the transformation between the robot
@@ -342,11 +238,7 @@
   /*!
    * Return the direct geometric model of the end effector: fMe
    *
-<<<<<<< HEAD
-   * \param q : Joint position for pan and tilt axis.
-=======
-   * \param q : Articular position for pan and tilt axis.
->>>>>>> 8d77e0e7
+   * \param q : Joint position for pan and tilt axis.
    *
    * \return fMe, the homogeneous matrix corresponding to the direct geometric
    * model of the end effector. Describes the transformation between the robot
@@ -360,11 +252,7 @@
    * \warning Re is not the embedded camera frame. It corresponds to the frame
    * associated to the tilt axis (see also get_cMe).
    *
-<<<<<<< HEAD
-   * \param q : Joint position for pan and tilt axis.
-=======
-   * \param q : Articular position for pan and tilt axis.
->>>>>>> 8d77e0e7
+   * \param q : Joint position for pan and tilt axis.
    *
    * \param eJe : Jacobian between end effector frame and end effector frame (on
    * tilt axis).
@@ -374,11 +262,7 @@
   /*!
    * Get the robot jacobian expressed in the robot reference frame
    *
-<<<<<<< HEAD
-   * \param q : Joint position for pan and tilt axis.
-=======
-   * \param q : Articular position for pan and tilt axis.
->>>>>>> 8d77e0e7
+   * \param q : Joint position for pan and tilt axis.
    *
    * \param fJe : Jacobian between reference frame (or fix frame) and end
    * effector frame (on tilt axis).
@@ -395,8 +279,6 @@
    * Set the default homogeneous matrix corresponding to the transformation
    * between the camera frame and the end effector frame. The end effector frame
    * is located on the tilt axis.
-<<<<<<< HEAD
-=======
    *
    * \f[
    *   {^c}{\bf M}_e = \left(
@@ -408,7 +290,6 @@
    *     \end{matrix}
    *   \right)
    * \f]
->>>>>>> 8d77e0e7
    */
   void set_cMe();
 
@@ -417,12 +298,11 @@
    * frame.
    */
   void set_cMe(const vpHomogeneousMatrix &cMe) { m_cMe = cMe; }
-<<<<<<< HEAD
 
   /*!
    * Set the Denavit Hartenberg representation used to model the head.
    *
-   * \param[in] dh_model : Denavit Hartenbert model. \sa vpBiclops::DenavitHartenbergModel
+   * \param[in] dh_model : Denavit Hartenberg model. \sa vpBiclops::DenavitHartenbergModel
    */
   inline void setDenavitHartenbergModel(vpBiclops::DenavitHartenbergModel dh_model = vpBiclops::DH1)
   {
@@ -438,21 +318,6 @@
  * @return Output stream with the biclops parameters.
  */
   friend VISP_EXPORT std::ostream &operator<<(std::ostream &os, const vpBiclops &dummy);
-=======
-  /*!
-   * Set the Denavit Hartenberg representation used to model the head.
-   *
-   * \sa vpBiclops::DenavitHartenbergModel
-   */
-  inline void setDenavitHartenbergModel(vpBiclops::DenavitHartenbergModel m = vpBiclops::DH1) { m_dh_model = m; }
-
-  //@}
-
-  /*!
-   * Update Biclops PT head constants to output stream.
-   */
-  friend VISP_EXPORT std::ostream &operator<<(std::ostream &os, const vpBiclops &constant);
->>>>>>> 8d77e0e7
 };
 
 #endif